--- conflicted
+++ resolved
@@ -1,22 +1,16 @@
 # Niord-UK [![Build Status](https://travis-ci.com/NiordOrg/niord-dk.svg?branch=master)](https://travis-ci.com/NiordOrg/niord-dk)
 
-<<<<<<< HEAD
+# Important Notice
+The following concerns Niord 2.0 which is under development.
+The latest stable release is tagged with 1.0.1 in this repository
+
+# Overview
 The niord-uk project contains the GRAD UK-specific extensions for the   
 [niord](https://github.com/NiordOrg) system, i.e. a system for producing and
 promulgating NW + NM T&P messages.
 
 From version 3.0.0 onwards, Niord has been ported and run using the Red Hat
 [Quarkus](https://quarkus.io/) framework.
-=======
-# Important Notice
-The following concerns Niord 2.0 which is under development.
-The latest stable release is tagged with 1.0.1 in this repository
-
-# Overview
-The niord-dk project contains Denmark-specific extensions for the   
-[niord](https://github.com/NiordOrg) system, i.e. a system
-for producing and promulgating NW + NM T&P messages.
->>>>>>> d31e771f
 
 Niord is documented extensively at http://docs.niord.org
 
