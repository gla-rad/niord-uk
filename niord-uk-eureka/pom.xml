<project xmlns="http://maven.apache.org/POM/4.0.0"
         xmlns:xsi="http://www.w3.org/2001/XMLSchema-instance"
         xsi:schemaLocation="http://maven.apache.org/POM/4.0.0 http://maven.apache.org/xsd/maven-4.0.0.xsd">
    <modelVersion>4.0.0</modelVersion>

    <parent>
        <artifactId>niord-uk-parent</artifactId>
        <groupId>org.niord</groupId>
        <version>4.0.0-SNAPSHOT</version>
        <relativePath>../pom.xml</relativePath>
    </parent>

    <artifactId>niord-uk-eureka</artifactId>

    <dependencies>
        <dependency>
            <groupId>org.niord</groupId>
            <artifactId>niord-core</artifactId>
            <version>${niord.version}</version>
        </dependency>

        <!-- The Eureka Client -->
        <!-- The Eureka Client -->
        <dependency>
            <groupId>com.netflix.eureka</groupId>
            <artifactId>eureka-client</artifactId>
<<<<<<< HEAD
            <version>1.10.18</version>
=======
            <version>2.0.1</version>
        </dependency>
        <dependency>
            <groupId>com.netflix.eureka</groupId>
            <artifactId>eureka-client-jersey3</artifactId>
            <version>2.0.1</version>
>>>>>>> b22d8b25
        </dependency>

        <dependency>
            <groupId>org.reflections</groupId>
            <artifactId>reflections</artifactId>
            <version>0.9.11</version>
        </dependency>

    </dependencies>

</project><|MERGE_RESOLUTION|>--- conflicted
+++ resolved
@@ -20,20 +20,15 @@
         </dependency>
 
         <!-- The Eureka Client -->
-        <!-- The Eureka Client -->
         <dependency>
             <groupId>com.netflix.eureka</groupId>
             <artifactId>eureka-client</artifactId>
-<<<<<<< HEAD
-            <version>1.10.18</version>
-=======
             <version>2.0.1</version>
         </dependency>
         <dependency>
             <groupId>com.netflix.eureka</groupId>
             <artifactId>eureka-client-jersey3</artifactId>
             <version>2.0.1</version>
->>>>>>> b22d8b25
         </dependency>
 
         <dependency>
