<project xmlns="http://maven.apache.org/POM/4.0.0" xmlns:xsi="http://www.w3.org/2001/XMLSchema-instance"
         xsi:schemaLocation="http://maven.apache.org/POM/4.0.0 http://maven.apache.org/maven-v4_0_0.xsd">
    <modelVersion>4.0.0</modelVersion>

    <parent>
        <groupId>org.niord</groupId>
        <artifactId>niord-uk-parent</artifactId>
<<<<<<< HEAD
        <version>3.1.0-SNAPSHOT</version>
=======
        <version>3.1.0</version>
>>>>>>> b463f741
        <relativePath>../pom.xml</relativePath>
    </parent>

    <artifactId>niord-uk-web</artifactId>
    <name>Niord UK web application</name>

    <properties>
        <artemis.version>1.0.3</artemis.version>
        <timestamp>${maven.build.timestamp}</timestamp>
        <maven.build.timestamp.format>dd-MM-yyyy HH:mm 'UTC'</maven.build.timestamp.format>
    </properties>

    <dependencies>

        <dependency>
            <groupId>org.niord</groupId>
            <artifactId>niord-core</artifactId>
            <version>${niord.version}</version>
        </dependency>

        <dependency>
            <groupId>org.niord</groupId>
            <artifactId>niord-web</artifactId>
            <version>${niord.version}</version>
        </dependency>

        <!-- UK dependencies -->
<<<<<<< HEAD
        <dependency>
            <groupId>org.niord</groupId>
            <artifactId>niord-uk-aton-import</artifactId>
=======
        <dependency>
            <groupId>org.niord</groupId>
            <artifactId>niord-uk-aton-import</artifactId>
            <version>${project.version}</version>
        </dependency>
        <!-- Eureka Client if part of an e-Nav Architecture -->
<!--        <dependency>-->
<!--            <groupId>org.niord</groupId>-->
<!--            <artifactId>niord-uk-eureka</artifactId>-->
<!--            <version>${project.version}</version>-->
<!--        </dependency>-->
        <dependency>
            <groupId>org.niord</groupId>
            <artifactId>niord-uk-promulgation</artifactId>
>>>>>>> b463f741
            <version>${project.version}</version>
        </dependency>
        <dependency>
            <groupId>org.niord</groupId>
<<<<<<< HEAD
            <artifactId>niord-uk-eureka</artifactId>
            <version>${project.version}</version>
=======
            <artifactId>niord-uk-s125</artifactId>
            <version>${project.version}</version>
        </dependency>

        <dependency>
            <groupId>io.quarkus</groupId>
            <artifactId>quarkus-keycloak-authorization</artifactId>
>>>>>>> b463f741
        </dependency>

        <dependency>
<<<<<<< HEAD
            <groupId>org.niord</groupId>
            <artifactId>niord-uk-promulgation</artifactId>
            <version>${project.version}</version>
=======
            <groupId>io.quarkus</groupId>
            <artifactId>quarkus-jdbc-mysql</artifactId>
>>>>>>> b463f741
        </dependency>

        <dependency>
<<<<<<< HEAD
            <groupId>org.niord</groupId>
            <artifactId>niord-uk-s125</artifactId>
            <version>${project.version}</version>
        </dependency>

        <dependency>
            <groupId>io.quarkus</groupId>
            <artifactId>quarkus-keycloak-authorization</artifactId>
        </dependency>

        <dependency>
            <groupId>io.quarkus</groupId>
            <artifactId>quarkus-jdbc-mysql</artifactId>
        </dependency>

        <dependency>
=======
>>>>>>> b463f741
            <groupId>javax.mail</groupId>
            <artifactId>mail</artifactId>
            <version>1.4.7</version>
        </dependency>

        <dependency>
            <groupId>stax</groupId>
            <artifactId>stax</artifactId>
            <version>1.2.0</version>
        </dependency>

    </dependencies>

    <build>

        <!-- Update the jar-file versions in persistence.xml -->
        <resources>
            <resource>
                <directory>src/main/resources</directory>
                <filtering>true</filtering>
                <includes>
                    <include>**/version.properties</include>
                    <include>**/home-ctrl.js</include>
                </includes>
            </resource>
            <resource>
                <directory>src/main/resources</directory>
                <filtering>false</filtering>
                <excludes>
                    <exclude>**/version.properties</exclude>
                    <exclude>**/home-ctrl.js</exclude>
                </excludes>
            </resource>
        </resources>

        <plugins>

            <plugin>
                <groupId>io.quarkus</groupId>
                <artifactId>quarkus-maven-plugin</artifactId>
                <version>${io.quarkus.version}</version>
                <extensions>true</extensions>
                <executions>
                    <execution>
                        <goals>
                            <goal>build</goal>
                            <goal>generate-code</goal>
                            <goal>generate-code-tests</goal>
                        </goals>
                    </execution>
                </executions>
            </plugin>

            <plugin>
                <groupId>org.apache.maven.plugins</groupId>
                <artifactId>maven-surefire-plugin</artifactId>
                <version>${surefire-plugin.version}</version>
                <configuration>
                    <systemPropertyVariables>
                        <java.util.logging.manager>org.jboss.logmanager.LogManager</java.util.logging.manager>
                        <maven.home>${maven.home}</maven.home>
                    </systemPropertyVariables>
                </configuration>
            </plugin>
        </plugins>
    </build>

    <!-- ********************************************************************** -->
    <!-- ** The "native" profile will create a native executable where that can -->
    <!-- ** run as a linux service on deployment. No web data will be included. -->
    <!-- ********************************************************************** -->
    <profiles>
        <profile>
            <id>native</id>
            <properties>
                <quarkus.package.type>native</quarkus.package.type>
                <quarkus.native.additional-build-args>--allow-incomplete-classpath</quarkus.native.additional-build-args>
            </properties>
            <build>
                <plugins>
                    <plugin>
                        <groupId>org.apache.maven.plugins</groupId>
                        <artifactId>maven-failsafe-plugin</artifactId>
                        <version>${surefire-plugin.version}</version>
                        <executions>
                            <execution>
                                <goals>
                                    <goal>integration-test</goal>
                                    <goal>verify</goal>
                                </goals>
                                <configuration>
                                    <systemPropertyVariables>
                                        <native.image.path>${project.build.directory}/${project.build.finalName}-runner</native.image.path>
                                        <java.util.logging.manager>org.jboss.logmanager.LogManager</java.util.logging.manager>
                                        <maven.home>${maven.home}</maven.home>
                                    </systemPropertyVariables>
                                </configuration>
                            </execution>
                        </executions>
                    </plugin>
                </plugins>
            </build>
        </profile>
    </profiles>

</project><|MERGE_RESOLUTION|>--- conflicted
+++ resolved
@@ -5,11 +5,7 @@
     <parent>
         <groupId>org.niord</groupId>
         <artifactId>niord-uk-parent</artifactId>
-<<<<<<< HEAD
-        <version>3.1.0-SNAPSHOT</version>
-=======
         <version>3.1.0</version>
->>>>>>> b463f741
         <relativePath>../pom.xml</relativePath>
     </parent>
 
@@ -37,57 +33,29 @@
         </dependency>
 
         <!-- UK dependencies -->
-<<<<<<< HEAD
-        <dependency>
-            <groupId>org.niord</groupId>
-            <artifactId>niord-uk-aton-import</artifactId>
-=======
         <dependency>
             <groupId>org.niord</groupId>
             <artifactId>niord-uk-aton-import</artifactId>
             <version>${project.version}</version>
         </dependency>
         <!-- Eureka Client if part of an e-Nav Architecture -->
-<!--        <dependency>-->
-<!--            <groupId>org.niord</groupId>-->
-<!--            <artifactId>niord-uk-eureka</artifactId>-->
-<!--            <version>${project.version}</version>-->
-<!--        </dependency>-->
         <dependency>
             <groupId>org.niord</groupId>
-            <artifactId>niord-uk-promulgation</artifactId>
->>>>>>> b463f741
+            <artifactId>niord-uk-eureka</artifactId>
             <version>${project.version}</version>
         </dependency>
         <dependency>
             <groupId>org.niord</groupId>
-<<<<<<< HEAD
             <artifactId>niord-uk-eureka</artifactId>
             <version>${project.version}</version>
-=======
-            <artifactId>niord-uk-s125</artifactId>
+        </dependency>
+        <dependency>
+            <groupId>org.niord</groupId>
+            <artifactId>niord-uk-promulgation</artifactId>
             <version>${project.version}</version>
         </dependency>
 
         <dependency>
-            <groupId>io.quarkus</groupId>
-            <artifactId>quarkus-keycloak-authorization</artifactId>
->>>>>>> b463f741
-        </dependency>
-
-        <dependency>
-<<<<<<< HEAD
-            <groupId>org.niord</groupId>
-            <artifactId>niord-uk-promulgation</artifactId>
-            <version>${project.version}</version>
-=======
-            <groupId>io.quarkus</groupId>
-            <artifactId>quarkus-jdbc-mysql</artifactId>
->>>>>>> b463f741
-        </dependency>
-
-        <dependency>
-<<<<<<< HEAD
             <groupId>org.niord</groupId>
             <artifactId>niord-uk-s125</artifactId>
             <version>${project.version}</version>
@@ -104,8 +72,6 @@
         </dependency>
 
         <dependency>
-=======
->>>>>>> b463f741
             <groupId>javax.mail</groupId>
             <artifactId>mail</artifactId>
             <version>1.4.7</version>
