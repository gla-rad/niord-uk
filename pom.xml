--- conflicted
+++ resolved
@@ -5,11 +5,7 @@
     <parent>
         <groupId>org.niord</groupId>
         <artifactId>niord-parent</artifactId>
-<<<<<<< HEAD
-        <version>3.1.0</version>
-=======
         <version>3.1.2-SNAPSHOT</version>
->>>>>>> 560ac737
     </parent>
 
     <artifactId>niord-uk-parent</artifactId>
